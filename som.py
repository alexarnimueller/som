--- conflicted
+++ resolved
@@ -73,11 +73,7 @@
         :return: indices of winning neuron
         """
         indx = np.argmin(np.sum((self.map - vector) ** 2, axis=2))
-<<<<<<< HEAD
         return np.array([indx // self.y, indx % self.y])
-=======
-        return np.array([int(indx / self.x), indx % self.y])
->>>>>>> 9ac10eef
 
     def cycle(self, vector):
         """ Perform one iteration in adapting the SOM towards a chosen data point
@@ -205,15 +201,9 @@
         """
         errs = []
         for d in data:
-<<<<<<< HEAD
             [x, y] = self.winner(d)
             dist = self.map[x, y] - d
             errs.append(np.sqrt(dist.dot(dist.T)))
-=======
-            w = self.winner(d)
-            dist = self.map[w[0], w[1]] - d
-            errs.append(np.sqrt(np.dot(dist, dist.T)))
->>>>>>> 9ac10eef
         q.put(errs)
 
     def som_error(self, data):
