--- conflicted
+++ resolved
@@ -3,11 +3,7 @@
 import matplotlib.pyplot as plt
 import matplotlib.patches as mptchs
 import cPickle as pickle
-<<<<<<< HEAD
-from scipy.spatial.distance import pdist
-=======
 from scipy.spatial.distance import cdist
->>>>>>> 74d006ce
 from sklearn.decomposition import PCA
 
 
@@ -134,35 +130,19 @@
         dotprod = np.dot(np.exp(data), np.exp(m.T)) / np.sum(np.exp(m), axis=1)
         return (dotprod / (np.exp(np.max(dotprod)) + 1e-8)).reshape(data.shape[0], self.x, self.y)
 
-<<<<<<< HEAD
-    def distance_map(self, metric='euclidean'):
-        """ Get the distance map of the neuron weights. Every cell is the normalised sum of all distances between
-        the neuron and all others.
-=======
     def distance_map(self, metric='cosine'):
         """ Get the distance map of the neuron weights. Every cell is the normalised sum of all distances between
         the neuron and all other neurons.
->>>>>>> 74d006ce
 
         :param metric: {str} distance metric to be used (see ``scipy.spatial.distance.cdist``)
         :return: normalized sum of distances for every neuron to its neighbors
         """
-<<<<<<< HEAD
-        # TODO: make working
-        dists = np.zeros(self.x * self.y)
-        for x in range(self.x):
-            for y in range(self.y):
-                d = cdist(self.map[x, y].reshape((1, -1)), self.map, metric=metric)
-                dists[node] = np.mean(d)
-        self.distmap = dists.reshape(self.shape) / float(np.max(dists))
-=======
         dists = np.zeros((self.x, self.y))
         for x in range(self.x):
             for y in range(self.y):
                 d = cdist(self.map[x, y].reshape((1, -1)), self.map.reshape((-1, self.map.shape[-1])), metric=metric)
                 dists[x, y] = np.mean(d)
         self.distmap = dists / float(np.max(dists))
->>>>>>> 74d006ce
 
     def winner_map(self, data):
         """ Get the number of times, a certain neuron in the trained SOM is winner for the given data.
